import os
import numpy as np
from PIL import Image
<<<<<<< HEAD
from typing import Dict, Tuple, List
from collections import Counter
=======
from typing import Dict, Tuple, List, Any
import cv2
>>>>>>> 52765e7f


class DataPreprocessor:
    """
    Preprocess dataset images and masks:
    - Load files from unified folders
    - Patchify into small tiles
    - Normalize images
    - Convert RGB mask colors to class labels
    - Reconstruct full images from patches
    """

    def __init__(self, image_dir: str, mask_dir: str, patch_size: int, overlap: int = 0):
        self.image_dir = image_dir
        self.mask_dir = mask_dir
        self.patch_size = patch_size
        self.overlap = overlap

<<<<<<< HEAD
    def rgb_to_class(self, mask_rgb: np.ndarray) -> np.ndarray:
        H, W, _ = mask_rgb.shape
        class_map = np.zeros((H, W), dtype=np.uint8)
        for color, class_idx in self.COLOR_TO_CLASS.items():
            matches = np.all(mask_rgb == color, axis=-1)
            class_map[matches] = class_idx
        return class_map
=======
    def create_color_to_class(self, label_dict: dict) -> Dict[Tuple[int, int, int], int]:
        """
        Convert a dictionary with class indices and hex colors to a COLOR_TO_CLASS mapping.
        """

        def hex_to_rgb(hex_color: str) -> Tuple[int, ...]:
            hex_color = hex_color.lstrip("#")
            return tuple(int(hex_color[i:i + 2], 16) for i in (0, 2, 4))

        color_to_class = {}
        for class_index, (_, hex_color) in label_dict.items():
            rgb = hex_to_rgb(hex_color)
            color_to_class[rgb] = class_index

        return color_to_class

>>>>>>> 52765e7f

    def patchify_image(self, image: np.ndarray) -> Tuple[List[np.ndarray], List[Tuple[int, int]], Tuple[int, int]]:
        patch_size = self.patch_size
        step = patch_size - self.overlap
        H, W  = image.shape[:2]

        pad_bottom = (patch_size - H % patch_size) % patch_size
        pad_right = (patch_size - W % patch_size) % patch_size

        if pad_bottom or pad_right:
            image = np.pad(
                image,
                ((0, pad_bottom), (0, pad_right), (0, 0)) if image.ndim == 3 else ((0, pad_bottom), (0, pad_right)),
                mode='constant',
                constant_values=0
            )
            H, W = image.shape[:2]

        patches = []
        coordinates = []

        for top in range(0, H - self.patch_size+ 1, step):
            for left in range(0, W - patch_size + 1, step):
                patch = image[top:top + patch_size, left:left + patch_size]
                patches.append(patch)
                coordinates.append((top, left))

        return patches, coordinates, (H, W)

    @classmethod
    def reconstruct_from_patches(patches: List[np.ndarray], coordinates: List[Tuple[int, int]],
                                 full_shape: Tuple[int, int], patch_size) -> np.ndarray:
        H, W = full_shape
        ps = patch_size
        is_rgb = patches[0].ndim == 3
        C = patches[0].shape[2] if is_rgb else 1

        canvas = np.zeros((H, W, C), dtype=patches[0].dtype) if is_rgb else np.zeros((H, W), dtype=patches[0].dtype)
        weight = np.zeros((H, W), dtype=np.float32)

        for patch, (top, left) in zip(patches, coordinates):
            if is_rgb:
                canvas[top:top + ps, left:left + ps] += patch.astype(np.float32)
            else:
                canvas[top:top + ps, left:left + ps] += patch.astype(np.float32)
            weight[top:top + ps, left:left + ps] += 1.0

        weight[weight == 0] = 1.0
        if is_rgb:
            canvas = canvas / weight[..., None]
        else:
            canvas = canvas / weight

        return canvas.astype(patches[0].dtype)

    def prepare_data(
            self,
            rgb_to_class,
            train_split: float = 0.8,
            debug_limit: int = None,
            use_csv: bool = False,
            train_csv_path: str = None,
            val_csv_path: str = None,
            base_dir: str = None
    ) -> Tuple[List[np.ndarray], List[np.ndarray], List[np.ndarray], List[np.ndarray]]:

        if use_csv:
            assert train_csv_path and val_csv_path, "CSV paths must be provided when use_csv=True"
            return self.prepare_data_from_csvs(train_csv_path, val_csv_path, rgb_to_class,base_dir, debug_limit)

        # Default: load from folders
        def load_image_and_mask(image_name, mask_name):
            image_path = os.path.join(self.image_dir, image_name)
            mask_path = os.path.join(self.mask_dir, mask_name)

            image = np.array(Image.open(image_path).convert("RGB"))
            mask_rgb = np.array(Image.open(mask_path).convert("RGB"))
            mask = rgb_to_class(mask_rgb)

            return image, mask

        image_files = sorted([f for f in os.listdir(self.image_dir) if f.endswith(('.png', '.jpg', '.tif'))])
        mask_files = sorted([f for f in os.listdir(self.mask_dir) if f.endswith(('.png', '.jpg', '.tif'))])

        assert len(image_files) == len(mask_files), "Mismatch between images and masks"
        combined = list(zip(image_files, mask_files))
        np.random.shuffle(combined)

        split_idx = int(train_split * len(combined))
        train_pairs = combined[:split_idx]
        val_pairs = combined[split_idx:]

        train_imgs, train_masks = zip(*[load_image_and_mask(img, mask) for img, mask in train_pairs])
        val_imgs, val_masks = zip(*[load_image_and_mask(img, mask) for img, mask in val_pairs])

        print(f"[Preprocessing] Loaded {len(train_imgs)} training and {len(val_imgs)} validation samples from folders.")

        if debug_limit is not None:
            train_imgs = train_imgs[:debug_limit]
            train_masks = train_masks[:debug_limit]
            val_imgs = val_imgs[:debug_limit]
            val_masks = val_masks[:debug_limit]

        return list(train_imgs), list(train_masks), list(val_imgs), list(val_masks)

    def prepare_data_from_csvs(
            self,
            train_csv_path: str,
            val_csv_path: str,
            rgb_to_class,
            base_dir = None,
            debug_limit: int = None
    ) -> Tuple[List[np.ndarray], List[np.ndarray], List[np.ndarray], List[np.ndarray]]:

        def load_csv(csv_path: str):
            with open(csv_path, 'r') as f:
                lines = [line.strip().split() for line in f.readlines()]
            return lines

        def resolve_path(p):
            return os.path.join(base_dir, p) if base_dir and not os.path.isabs(p) else p

        def load_pair(image_path, mask_path):
            image_path = resolve_path(image_path)
            mask_path = resolve_path(mask_path)
            image = np.array(Image.open(image_path).convert("RGB"))
            mask_rgb = np.array(Image.open(mask_path).convert("RGB"))
            mask = rgb_to_class(mask_rgb)
            return image, mask

        train_lines = load_csv(train_csv_path)
        val_lines = load_csv(val_csv_path)

        train_data = [load_pair(*line) for line in train_lines]
        val_data = [load_pair(*line) for line in val_lines]

        train_imgs, train_masks = zip(*train_data)
        val_imgs, val_masks = zip(*val_data)

        if debug_limit is not None:
            train_imgs = train_imgs[:debug_limit]
            train_masks = train_masks[:debug_limit]
            val_imgs = val_imgs[:debug_limit]
            val_masks = val_masks[:debug_limit]

<<<<<<< HEAD

        """all_classes = np.unique(np.concatenate([np.unique(m) for m in train_masks]))
        print(f"[CHECK] Unique class indices in training masks: {all_classes}")

        pixel_counts = Counter()
        for m in train_masks:
            vals, counts = np.unique(m, return_counts=True)
            pixel_counts.update(dict(zip(vals, counts)))
        print("[CHECK] Pixel distribution:", pixel_counts)"""

=======
        print(f"[Preprocessing] Loaded {len(train_imgs)} training and {len(val_imgs)} validation samples from CSVs.")
>>>>>>> 52765e7f
        return list(train_imgs), list(train_masks), list(val_imgs), list(val_masks)


<|MERGE_RESOLUTION|>--- conflicted
+++ resolved
@@ -1,13 +1,8 @@
 import os
 import numpy as np
 from PIL import Image
-<<<<<<< HEAD
-from typing import Dict, Tuple, List
-from collections import Counter
-=======
 from typing import Dict, Tuple, List, Any
 import cv2
->>>>>>> 52765e7f
 
 
 class DataPreprocessor:
@@ -25,16 +20,14 @@
         self.mask_dir = mask_dir
         self.patch_size = patch_size
         self.overlap = overlap
-
-<<<<<<< HEAD
-    def rgb_to_class(self, mask_rgb: np.ndarray) -> np.ndarray:
-        H, W, _ = mask_rgb.shape
-        class_map = np.zeros((H, W), dtype=np.uint8)
-        for color, class_idx in self.COLOR_TO_CLASS.items():
-            matches = np.all(mask_rgb == color, axis=-1)
-            class_map[matches] = class_idx
+        self.color_to_class = self.create_color_to_class(label_dict)
+
+    def rgb_to_class(self, rgb_mask: np.ndarray) -> np.ndarray:
+        class_map = np.zeros(rgb_mask.shape[:2], dtype=np.uint8)
+        for color, class_idx in self.color_to_class.items():
+            class_map[np.all(rgb_mask == color, axis=-1)] = class_idx
         return class_map
-=======
+
     def create_color_to_class(self, label_dict: dict) -> Dict[Tuple[int, int, int], int]:
         """
         Convert a dictionary with class indices and hex colors to a COLOR_TO_CLASS mapping.
@@ -51,7 +44,6 @@
 
         return color_to_class
 
->>>>>>> 52765e7f
 
     def patchify_image(self, image: np.ndarray) -> Tuple[List[np.ndarray], List[Tuple[int, int]], Tuple[int, int]]:
         patch_size = self.patch_size
@@ -73,7 +65,7 @@
         patches = []
         coordinates = []
 
-        for top in range(0, H - self.patch_size+ 1, step):
+        for top in range(0, H - patch_size+ 1, step):
             for left in range(0, W - patch_size + 1, step):
                 patch = image[top:top + patch_size, left:left + patch_size]
                 patches.append(patch)
@@ -144,6 +136,7 @@
         train_pairs = combined[:split_idx]
         val_pairs = combined[split_idx:]
 
+        # load image and mask data
         train_imgs, train_masks = zip(*[load_image_and_mask(img, mask) for img, mask in train_pairs])
         val_imgs, val_masks = zip(*[load_image_and_mask(img, mask) for img, mask in val_pairs])
 
@@ -197,7 +190,6 @@
             val_imgs = val_imgs[:debug_limit]
             val_masks = val_masks[:debug_limit]
 
-<<<<<<< HEAD
 
         """all_classes = np.unique(np.concatenate([np.unique(m) for m in train_masks]))
         print(f"[CHECK] Unique class indices in training masks: {all_classes}")
@@ -207,10 +199,7 @@
             vals, counts = np.unique(m, return_counts=True)
             pixel_counts.update(dict(zip(vals, counts)))
         print("[CHECK] Pixel distribution:", pixel_counts)"""
-
-=======
         print(f"[Preprocessing] Loaded {len(train_imgs)} training and {len(val_imgs)} validation samples from CSVs.")
->>>>>>> 52765e7f
         return list(train_imgs), list(train_masks), list(val_imgs), list(val_masks)
 
 
