project_name: Mask2Former Aerial Segmentation

data:
  raw_dir: SS_data
<<<<<<< HEAD
  images_dir: /home/ryqc/data/PycharmProjects/SS_BEV/SS_data/kaggle_ss_dataset/images
  masks_dir: /home/ryqc/data/PycharmProjects/SS_BEV/SS_data/kaggle_ss_dataset/masks
  processed_dir: data/processed
  batch_size: 12
  num_classes: 6
  patch_size: 512
=======
  flair:
    base_dir: SS_data/FLAIR-HUB_TOY
    train_csv: SS_data/flair_toy_dataset/flair-1-paths-toy-train.csv
    val_csv: SS_data/flair_toy_dataset/flair-1-paths-toy-val.csv
  dlr:
    image_dir: ...
    mask_dir: ...
  batch_size: 12
  num_classes: 6
  patch_size: 128
>>>>>>> 52765e7f
  train_split: 0.8
  debug : true
  debug_limit: 300



model:
  #name: "Mask2Former"
  pretrained_weights: "facebook/mask2former-swin-small-ade-semantic"
<<<<<<< HEAD
  type: unet
  name: "UNet-ResNet34"
  encoder_name: "resnet34"
  encoder_weights: "imagenet"
  dataset_name: kaggle_ss_dataset
  label_type: dense
  learning_rate: 1e-4
  epochs: 30
=======
  num_classes: 19
  normalize: true
  mean: [ 0.485, 0.456, 0.406 ]
  std: [ 0.229, 0.224, 0.225 ]
  dataset_name: flair
  label_type: null
  classes_names:
    flair :
      - building
      - pervious surface
      - impervious surface
      - bare soil
      - water
      - coniferous
      - deciduous
      - brushwood
      - vineyard
      - herbaceous vegetation
      - agricultural land
      - plowed land
      - swimming_pool
      - snow
      - clear cut
      - mixed
      - ligneous
      - greenhouse
      - other
    dlr :
      dense :
        - Low vegetation
        - Paved road
        - Non paved road
        - Paved parking place
        - Bikeways
        - Sidewalks
        - Entrance exit
        - Danger area
        - Lane-markings
        - Buildings
        - Car
        - Truck
        - Long Truck
        - Bus
        - Clutter
        - Impervious surface
        - Tree
      multi_lane:
        - Background
        - Dash Line
        - Long Line
        - Small dash line
        - Turn signs
        - Plus sign on crossroads
        - Crosswalk
        - Stop Line
        - Zebra zone
        - No parking zone
        - Parking space
        - Other lane-markings

  learning_rate: 2e-4
  epochs: 25
  num_workers: 4
  pin_memory: True
>>>>>>> 52765e7f
  freeze_backbone: false
  save_best_only: true
  checkpoint_interval: 5
  classes_names:
    kaggle_ss_dataset:
      dense:
        - Building
        - Road
        - Tree
        - Vehicle
        - Water
        - Background

augmentation:
  horizontal_flip: 0.5
  vertical_flip: 0.5
  rotate_90: 0.5
  brightness_contrast: 0.0
  gaussian_blur: 0.0
  resized_crop:
    enable: true
    height: 512
    width: 512
    scale: [ 0.5, 0.8]
    p: 0.3


training:
  optimizer: AdamW
  loss_function: cross_entropy
  device: cuda
  amp: true
  gradient_clipping: 1.0
  early_stopping: true
  early_stopping_patience: 5

paths:
  mask2former:
    base_output_dir: /home/ryqc/data/mask2former_outputs
    run_name: mask2former_kaggle
    logs_subdir: logs
    tensorboard_subdir: tensorboard
    checkpoint_subdir: checkpoints
    visualization_subdir: visualizations
    test_results_subdir: test_results

  unet:
    base_output_dir: /home/ryqc/data/unet_outputs
    run_name: unet
    logs_subdir: logs
    tensorboard_subdir: tensorboard
    checkpoint_subdir: checkpoints
    visualization_subdir: visualizations
    test_results_subdir: test_results

visualization:
  show_masks: true
  save_plots: true
  plot_frequency: 1

logging:
  log_level: info
  log_to_file: true
  log_file: logs/training.log

testing:
  test_batch_size: 2
  test_results_dir: old_outputs/test_results
  evaluation_metrics: [mIoU, accuracy, precision, recall]<|MERGE_RESOLUTION|>--- conflicted
+++ resolved
@@ -2,14 +2,6 @@
 
 data:
   raw_dir: SS_data
-<<<<<<< HEAD
-  images_dir: /home/ryqc/data/PycharmProjects/SS_BEV/SS_data/kaggle_ss_dataset/images
-  masks_dir: /home/ryqc/data/PycharmProjects/SS_BEV/SS_data/kaggle_ss_dataset/masks
-  processed_dir: data/processed
-  batch_size: 12
-  num_classes: 6
-  patch_size: 512
-=======
   flair:
     base_dir: SS_data/FLAIR-HUB_TOY
     train_csv: SS_data/flair_toy_dataset/flair-1-paths-toy-train.csv
@@ -20,7 +12,6 @@
   batch_size: 12
   num_classes: 6
   patch_size: 128
->>>>>>> 52765e7f
   train_split: 0.8
   debug : true
   debug_limit: 300
@@ -28,18 +19,11 @@
 
 
 model:
-  #name: "Mask2Former"
-  pretrained_weights: "facebook/mask2former-swin-small-ade-semantic"
-<<<<<<< HEAD
-  type: unet
-  name: "UNet-ResNet34"
+  name: "Mask2Former"
+  #name: "UNet-ResNet34"
   encoder_name: "resnet34"
   encoder_weights: "imagenet"
-  dataset_name: kaggle_ss_dataset
-  label_type: dense
-  learning_rate: 1e-4
-  epochs: 30
-=======
+  pretrained_weights: "facebook/mask2former-swin-small-ade-semantic"
   num_classes: 19
   normalize: true
   mean: [ 0.485, 0.456, 0.406 ]
@@ -104,30 +88,21 @@
   epochs: 25
   num_workers: 4
   pin_memory: True
->>>>>>> 52765e7f
+  type: unet
   freeze_backbone: false
   save_best_only: true
   checkpoint_interval: 5
-  classes_names:
-    kaggle_ss_dataset:
-      dense:
-        - Building
-        - Road
-        - Tree
-        - Vehicle
-        - Water
-        - Background
 
 augmentation:
-  horizontal_flip: 0.5
-  vertical_flip: 0.5
+  horizontal_flip: 0.0
+  vertical_flip: 0.0
   rotate_90: 0.5
   brightness_contrast: 0.0
   gaussian_blur: 0.0
   resized_crop:
-    enable: true
-    height: 512
-    width: 512
+    enable: false
+    height: 128
+    width: 128
     scale: [ 0.5, 0.8]
     p: 0.3
 
@@ -160,6 +135,7 @@
     visualization_subdir: visualizations
     test_results_subdir: test_results
 
+
 visualization:
   show_masks: true
   save_plots: true
