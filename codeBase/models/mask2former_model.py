from collections import Counter
from typing import Optional
import os
import torch
from torch import nn
from transformers import Mask2FormerForUniversalSegmentation, Mask2FormerImageProcessor
import numpy as np
from torch.optim import AdamW
from codeBase.config.logging_setup import setup_logger, load_config
from tqdm import tqdm
from accelerate import Accelerator

logger = setup_logger(__name__)

class Mask2FormerModel:
    """Wrapper for Mask2Former model to handle initialization, training, evaluation, and inference."""

    def __init__(self,
                 model_name: str = "facebook/mask2former-swin-small-ade-semantic",
                 num_classes: int = 6,
                 class_names: list = None,
                 accelerator: Optional[Accelerator] = None):
        logger.info("Loading image processor and model...")
        self.processor = Mask2FormerImageProcessor.from_pretrained(
            model_name,
            reduce_labels=False,
            do_rescale=False
        )
        self.config = load_config()
        model_cfg = self.config.get("model", {})

        dataset_name = model_cfg.get("dataset_name", "flair")
        label_type = model_cfg.get("label_type", None)

        if label_type is None:
            class_names = model_cfg["classes_names"].get(dataset_name)
        else:
            class_names = model_cfg["classes_names"].get(dataset_name, {}).get(label_type)

        if dataset_name == "flair" and label_type is not None:
            logger.warning("Label type was set for flair dataset, which may not use it.")

        if class_names is None:
            raise ValueError(f"Class names not found in config for dataset: {dataset_name}, label_type: {label_type}")


        logger.info(f"Loaded class names for dataset: {dataset_name}, label_type: {label_type}")
        logger.debug(f"Class names: {class_names}")

        num_classes = model_cfg.get("num_classes", len(class_names))

        self.id2label = {i: name for i, name in enumerate(class_names)}
        self.label2id = {name: i for i, name in self.id2label.items()}

        logger.debug(f"id2label mapping: {self.id2label}")

        self.model = Mask2FormerForUniversalSegmentation.from_pretrained(
            model_name,
            num_labels=num_classes,
            id2label=self.id2label,
            label2id=self.label2id,
            ignore_mismatched_sizes=True
        )
        self.backbone_frozen = False
        self.accelerator = accelerator or Accelerator()
        self.model.to(self.accelerator.device)
        logger.info("Model and processor initialized successfully.")

    def train_model(self, train_loader, val_loader, epochs, lr, device=None, tensorboard_writer=None):
        optimizer = AdamW(self.model.parameters(), lr=lr)
        self.model, optimizer, train_loader, val_loader = self.accelerator.prepare(
            self.model, optimizer, train_loader, val_loader
        )
<<<<<<< HEAD
=======
        #best_miou = 0
>>>>>>> 52765e7f

        for epoch in range(1, epochs + 1):
            self._set_model_mode(train=True)
            total_loss = 0.0

            logger.info(f"Starting epoch {epoch}/{epochs}...")

            for batch_idx, batch in tqdm(enumerate(train_loader), total=len(train_loader)):
                try:
                    loss = self._process_batch(batch, device, optimizer, batch_idx, epoch)
                    total_loss += loss
                    logger.info(f"[Epoch {epoch}] Batch {batch_idx + 1}/{len(train_loader)} processed.")
                except Exception as e:
                    logger.warning(f"Error processing batch {batch_idx + 1}: {e}")
                    torch.cuda.empty_cache()

            self._log_epoch_results(epoch, total_loss, len(train_loader), val_loader, tensorboard_writer)
<<<<<<< HEAD

=======
>>>>>>> 52765e7f
        return self.model

    def _set_model_mode(self, train=True):
        self.model.train() if train else self.model.eval()
        if train and self.backbone_frozen and hasattr(self.model, "model") and hasattr(self.model.model, "backbone"):
            self.model.model.backbone.eval()

    def _process_batch(self, batch, device, optimizer, batch_idx, epoch):
        images, masks = batch
        #image_sample = images[0].cpu().numpy()
        #logger.info(f"[Raw Tensor] shape: {image_sample.shape}, min/max: {image_sample.min()}/{image_sample.max()}")
        images_np = [
            Mask2FormerModel.unnormalize_img(img).permute(1, 2, 0).cpu().numpy().astype(np.float32)
            for img in images
        ]

        # Convert mask to numpy int64
        masks_np = [msk.cpu().numpy().astype(np.int64) for msk in masks]
        """if epoch == 1 and batch_idx == 0:
            img_sample = images_np[0]
            mask_sample = masks_np[0]
            logger.info(f"[Sanity Check] Image dtype: {img_sample.dtype}, shape: {img_sample.shape}, min/max: {img_sample.min()}/{img_sample.max()}")
            logger.info(f"[Sanity Check] Mask dtype: {mask_sample.dtype}, shape: {mask_sample.shape}, unique values: {np.unique(mask_sample)}")"""

        batch_inputs = self.processor(images=images_np, segmentation_maps=masks_np, return_tensors="pt")
        batch_inputs = {k: (v.to(device) if isinstance(v, torch.Tensor) else [i.to(device) for i in v]) for k, v in batch_inputs.items()}

        outputs = self.model(**batch_inputs)
        loss = outputs.loss

        optimizer.zero_grad()
        self.accelerator.backward(loss)
        optimizer.step()

        return loss.item()

    def _log_epoch_results(self, epoch, total_loss, num_batches, val_loader, writer):
        avg_loss = total_loss / num_batches
        val_miou, per_class_iou = self.evaluate(val_loader)

        logger.info(
            f"Epoch {epoch}: Train Loss = {avg_loss:.4f}, Val mIoU = {val_miou:.4f}, Per-class IoU: {per_class_iou}")

        if writer:
            writer.add_scalar("Loss/Total", avg_loss, epoch)
            writer.add_scalar("IoU/val", val_miou, epoch)
            for idx, iou in enumerate(per_class_iou):
<<<<<<< HEAD
                class_name = self.id2label.get(idx, f"Class_{idx}")
                writer.add_scalar(f"IoU/{class_name}", iou, epoch)
=======
                writer.add_scalar(f"IoU/Class_{idx}", iou, epoch)


        """if val_miou > best_miou:
            best_miou = val_miou
            best_path = os.path.join("codeBase/outputs/20240604_mask2former_kaggle/checkpoints", "best_model.pth")
            torch.save(self.accelerator.unwrap_model(self.model).state_dict(), best_path)
            logger.info(f"✅ Best model saved (epoch {epoch}) with mIoU {val_miou:.4f}")

        return best_miou"""
>>>>>>> 52765e7f

    @torch.no_grad()
    def evaluate(self, data_loader):
        logger.info("Evaluating model...")
        device = self.accelerator.device
        self.model.eval()
        num_classes = self.model.config.num_labels if hasattr(self.model, "config") else 6

        total_intersection = np.zeros(num_classes, dtype=np.int64)
        total_union = np.zeros(num_classes, dtype=np.int64)

        for batch_idx, (images, masks) in tqdm(enumerate(data_loader), total=len(data_loader)):
            logger.info(f"Evaluating batch {batch_idx + 1}/{len(data_loader)}")
            try:
                intersection, union = self._process_eval_batch(images, masks, num_classes, device)
                total_intersection += intersection
                total_union += union
            except Exception as e:
                logger.warning(f"Error during evaluation: {e}")
                torch.cuda.empty_cache()

        mean_iou, ious = Mask2FormerModel.calculate_mean_iou(total_intersection, total_union)
        logger.info(f"Per-class IoU: {ious}")
        logger.info(f"Mean IoU: {mean_iou:.4f}")
        return mean_iou, ious

    def _process_eval_batch(self, images, masks, num_classes, device):
        images_np = [
            Mask2FormerModel.unnormalize_img(img).permute(1, 2, 0).cpu().numpy().astype(np.float32)
            for img in images
        ]

        # Convert mask to numpy int64
        masks_np = [msk.cpu().numpy().astype(np.int64) for msk in masks]

        batch_inputs = self.processor(images=images_np, return_tensors="pt")
        batch_inputs = {k: v.to(device) for k, v in batch_inputs.items()}
        outputs = self.model(**batch_inputs)

        seg_maps = self.processor.post_process_semantic_segmentation(
            outputs, target_sizes=[mask.shape[:2] for mask in masks_np]
        )

        total_intersection = np.zeros(num_classes, dtype=np.int64)
        total_union = np.zeros(num_classes, dtype=np.int64)

        for i, (pred_mask, true_mask) in enumerate(zip(seg_maps, masks_np)):
            pred_arr = pred_mask.cpu().numpy().astype(np.uint8)
            true_arr = true_mask.astype(np.uint8)

            #print(f"[CHECK] Predicted classes in sample {i}: {np.unique(pred_arr)}")

            intersection, union = Mask2FormerModel.compute_iou(pred_arr, true_arr, num_classes)
            total_intersection += intersection
            total_union += union

        return total_intersection, total_union

    @torch.no_grad()
    def predict(self, image, device=None):
        logger.info("Generating prediction...")
        device = self.accelerator.device
        self.model.eval()

        if isinstance(image, np.ndarray):
            img_array = image.astype(np.uint8)
        else:
            img_array = image

        inputs = self.processor(images=[img_array], return_tensors="pt")
        inputs = {k: v.to(device) for k, v in inputs.items()}
        outputs = self.model(**inputs)

        seg_map = self.processor.post_process_semantic_segmentation(
            outputs,
            target_sizes=[img_array.shape[:2] if isinstance(img_array, np.ndarray) else (image.height, image.width)]
        )[0]

        return seg_map.cpu().numpy().astype(np.uint8)

    @staticmethod
    def calculate_mean_iou(intersection, union):
        ious = np.divide(intersection, union, out=np.zeros_like(intersection, dtype=float), where=union != 0)
        mean_iou = np.mean(ious) if len(ious) > 0 else 0.0
        return mean_iou, ious

    @staticmethod
    def compute_iou(pred, true, num_classes):
        intersection = np.zeros(num_classes, dtype=np.int64)
        union = np.zeros(num_classes, dtype=np.int64)

        for cls in range(num_classes):
            pred_mask = (pred == cls)
            true_mask = (true == cls)

            intersection[cls] = np.logical_and(pred_mask, true_mask).sum()
            union[cls] = np.logical_or(pred_mask, true_mask).sum()

        return intersection, union
    @staticmethod
    def unnormalize_img(img: torch.Tensor) -> torch.Tensor:
        mean = torch.tensor([0.485, 0.456, 0.406], device=img.device).view(3, 1, 1)
        std = torch.tensor([0.229, 0.224, 0.225], device=img.device).view(3, 1, 1)
        return (img * std + mean).clamp(0, 1)
<|MERGE_RESOLUTION|>--- conflicted
+++ resolved
@@ -1,4 +1,3 @@
-from collections import Counter
 from typing import Optional
 import os
 import torch
@@ -61,6 +60,8 @@
             label2id=self.label2id,
             ignore_mismatched_sizes=True
         )
+
+
         self.backbone_frozen = False
         self.accelerator = accelerator or Accelerator()
         self.model.to(self.accelerator.device)
@@ -71,10 +72,7 @@
         self.model, optimizer, train_loader, val_loader = self.accelerator.prepare(
             self.model, optimizer, train_loader, val_loader
         )
-<<<<<<< HEAD
-=======
         #best_miou = 0
->>>>>>> 52765e7f
 
         for epoch in range(1, epochs + 1):
             self._set_model_mode(train=True)
@@ -92,10 +90,7 @@
                     torch.cuda.empty_cache()
 
             self._log_epoch_results(epoch, total_loss, len(train_loader), val_loader, tensorboard_writer)
-<<<<<<< HEAD
-
-=======
->>>>>>> 52765e7f
+
         return self.model
 
     def _set_model_mode(self, train=True):
@@ -143,21 +138,8 @@
             writer.add_scalar("Loss/Total", avg_loss, epoch)
             writer.add_scalar("IoU/val", val_miou, epoch)
             for idx, iou in enumerate(per_class_iou):
-<<<<<<< HEAD
                 class_name = self.id2label.get(idx, f"Class_{idx}")
                 writer.add_scalar(f"IoU/{class_name}", iou, epoch)
-=======
-                writer.add_scalar(f"IoU/Class_{idx}", iou, epoch)
-
-
-        """if val_miou > best_miou:
-            best_miou = val_miou
-            best_path = os.path.join("codeBase/outputs/20240604_mask2former_kaggle/checkpoints", "best_model.pth")
-            torch.save(self.accelerator.unwrap_model(self.model).state_dict(), best_path)
-            logger.info(f"✅ Best model saved (epoch {epoch}) with mIoU {val_miou:.4f}")
-
-        return best_miou"""
->>>>>>> 52765e7f
 
     @torch.no_grad()
     def evaluate(self, data_loader):
